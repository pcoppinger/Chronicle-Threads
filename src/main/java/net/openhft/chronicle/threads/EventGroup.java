--- conflicted
+++ resolved
@@ -54,18 +54,11 @@
 
     public EventGroup(boolean daemon, Consumer<Throwable> onThrowable) {
         this.onThrowable = onThrowable;
-<<<<<<< HEAD
-        pauser = new LongPauser(100, 100, 1, Jvm.isDebug() ? 20 : 200, TimeUnit.MILLISECONDS);
-        monitor = new MonitorEventLoop(this, new LongPauser(0, 0, 1, 1, TimeUnit.SECONDS), onThrowable);
-        monitor.addHandler(new PauserMonitor(pauser, "core pauser", 10));
-        core = new VanillaEventLoop(this, "core-event-loop", pauser, 1, daemon, onThrowable);
-        blocking = new BlockingEventLoop(this, "blocking-event-loop", onThrowable);
-
-=======
         pauser = new LongPauser(1, 50, 500, Jvm.isDebug() ? 200_000 : 20_000, TimeUnit.MICROSECONDS);
         monitor.addHandler(new PauserMonitor(pauser, "core pauser", 30));
-        core = new VanillaEventLoop(this, "core-event-loop", pauser, 1, daemon);
->>>>>>> 3ef3d516
+        core = new VanillaEventLoop(this, "core-event-loop", pauser, 1, daemon,onThrowable);
+        monitor = new MonitorEventLoop(this, new LongPauser(0, 0, 1, 1, TimeUnit.SECONDS),onThrowable);
+        blocking = new BlockingEventLoop(this, "blocking-event-loop", onThrowable);
     }
 
     public EventGroup(boolean daemon) {
@@ -179,6 +172,7 @@
                                 + blockingTimeMS + " ms.",
                         // check we are still in the loop.
                         () -> eventLoop.loopStartMS() == loopStartMS);
+
             } else {
                 lastInterval = Math.max(1, blockingInterval);
             }
