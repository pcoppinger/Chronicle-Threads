--- conflicted
+++ resolved
@@ -38,22 +38,14 @@
                 <groupId>net.openhft</groupId>
                 <artifactId>third-party-bom</artifactId>
                 <type>pom</type>
-<<<<<<< HEAD
                 <version>3.5.7</version>
-=======
-                <version>3.5.6</version>
->>>>>>> bd4d53bf
                 <scope>import</scope>
             </dependency>
 
             <dependency>
                 <groupId>net.openhft</groupId>
                 <artifactId>chronicle-bom</artifactId>
-<<<<<<< HEAD
                 <version>1.13.45</version>
-=======
-                <version>1.13.45-SNAPSHOT</version>
->>>>>>> bd4d53bf
                 <type>pom</type>
                 <scope>import</scope>
             </dependency>
