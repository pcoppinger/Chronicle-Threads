<?xml version="1.0" encoding="UTF-8"?>
<!--
  ~ Copyright 2016 chronicle.software
  ~
  ~ Licensed under the *Apache License, Version 2.0* (the "License");
  ~ you may not use this file except in compliance with the License.
  ~ You may obtain a copy of the License at
  ~
  ~     http://www.apache.org/licenses/LICENSE-2.0
  ~
  ~ Unless required by applicable law or agreed to in writing, software
  ~ distributed under the License is distributed on an "AS IS" BASIS,
  ~ WITHOUT WARRANTIES OR CONDITIONS OF ANY KIND, either express or implied.
  ~ See the License for the specific language governing permissions and
  ~ limitations under the License.
  -->

<project xmlns="http://maven.apache.org/POM/4.0.0" xmlns:xsi="http://www.w3.org/2001/XMLSchema-instance" xsi:schemaLocation="http://maven.apache.org/POM/4.0.0 http://maven.apache.org/xsd/maven-4.0.0.xsd">

    <modelVersion>4.0.0</modelVersion>

    <parent>
        <groupId>net.openhft</groupId>
        <artifactId>java-parent-pom</artifactId>
        <version>1.1.33</version>
        <relativePath />
    </parent>

    <artifactId>chronicle-threads</artifactId>
<<<<<<< HEAD
    <version>2.23ea9-SNAPSHOT</version>
=======
    <version>2.23ea20-SNAPSHOT</version>
>>>>>>> fe1ef0f0
    <name>OpenHFT/Chronicle-Threads</name>
    <description>Chronicle-Threads</description>
    <packaging>bundle</packaging>
    <properties>
      <sonar.organization>openhft</sonar.organization>
      <sonar.host.url>https://sonarcloud.io</sonar.host.url>
    </properties>
    <dependencyManagement>
        <dependencies>
            <dependency>
                <groupId>net.openhft</groupId>
                <artifactId>third-party-bom</artifactId>
                <version>3.22.3</version>
                <type>pom</type>
                <scope>import</scope>
            </dependency>

            <dependency>
                <groupId>net.openhft</groupId>
                <artifactId>chronicle-bom</artifactId>
                <version>2.23ea-SNAPSHOT</version>
                <type>pom</type>
                <scope>import</scope>
            </dependency>
        </dependencies>
    </dependencyManagement>

    <dependencies>

        <dependency>
            <groupId>net.openhft</groupId>
            <artifactId>affinity</artifactId>
        </dependency>

        <dependency>
            <groupId>net.openhft</groupId>
            <artifactId>chronicle-core</artifactId>
        </dependency>

        <dependency>
            <groupId>org.slf4j</groupId>
            <artifactId>slf4j-api</artifactId>
        </dependency>

        <dependency>
            <groupId>org.jetbrains</groupId>
            <artifactId>annotations</artifactId>
        </dependency>

        <!-- test dependencies -->

        <dependency>
            <groupId>org.junit.jupiter</groupId>
            <artifactId>junit-jupiter-api</artifactId>
            <scope>test</scope>
        </dependency>

        <dependency>
            <groupId>org.slf4j</groupId>
            <artifactId>slf4j-simple</artifactId>
            <scope>test</scope>
        </dependency>
        <dependency>
            <groupId>net.openhft</groupId>
            <artifactId>chronicle-test-framework</artifactId>
            <scope>test</scope>
        </dependency>

    </dependencies>

    <build>
        <plugins>
            <plugin>
                <groupId>net.openhft</groupId>
                <artifactId>binary-compatibility-enforcer-plugin</artifactId>
                <executions>
                    <execution>
                        <phase>verify</phase>
                        <goals>
                            <goal>enforcer</goal>
                        </goals>
                        <configuration>
                            <referenceVersion>2.23ea0</referenceVersion>
                            <artifactsURI>https://teamcity.chronicle.software/repository/download</artifactsURI>
                            <binaryCompatibilityPercentageRequired>100.0</binaryCompatibilityPercentageRequired>
                        </configuration>
                    </execution>
                </executions>
            </plugin>
            <plugin>
                <groupId>org.apache.maven.plugins</groupId>
                <artifactId>maven-javadoc-plugin</artifactId>
                <configuration>
                    <source>8</source>
                </configuration>
            </plugin>

            <plugin>
                <groupId>org.apache.maven.plugins</groupId>
                <artifactId>maven-surefire-plugin</artifactId>
                <configuration>
                    <forkCount>4</forkCount>
                    <reuseForks>true</reuseForks>
                    <runOrder>hourly</runOrder>
                </configuration>
            </plugin>

            <plugin>
                <groupId>org.apache.maven.plugins</groupId>
                <artifactId>maven-scm-publish-plugin</artifactId>
                <configuration>
                    <checkoutDirectory>${project.build.directory}/scmpublish/javadoc
                    </checkoutDirectory>
                    <checkinComment>Publishing javadoc for ${project.artifactId}:${project.version}
                    </checkinComment>
                    <content>${project.reporting.outputDirectory}</content>
                    <skipDeletedFiles>true</skipDeletedFiles>
                    <pubScmUrl>scm:git:git@github.com:OpenHFT/Chronicle-Threads</pubScmUrl>
                    <scmBranch>gh-pages</scmBranch>
                </configuration>
            </plugin>

            <!-- used to allow getClass().getPackage().getImplementationVersion() -->

            <plugin>
                <groupId>org.apache.maven.plugins</groupId>
                <artifactId>maven-compiler-plugin</artifactId>
                <configuration>
                    <compilerArgument>-Xlint:deprecation</compilerArgument>
                    <source>1.8</source>
                    <target>1.8</target>
                    <encoding>UTF-8</encoding>
                </configuration>
            </plugin>
            <!--
                generate maven dependencies versions file that can be used later
                to install the right bundle in test phase.

                The file is:

                    target/classes/META-INF/maven/dependencies.properties
            -->
            <plugin>
                <groupId>org.apache.servicemix.tooling</groupId>
                <artifactId>depends-maven-plugin</artifactId>
                <executions>
                    <execution>
                        <id>generate-depends-file</id>
                        <goals>
                            <goal>generate-depends-file</goal>
                        </goals>
                    </execution>
                </executions>
            </plugin>
            <plugin>
                <groupId>org.apache.felix</groupId>
                <artifactId>maven-bundle-plugin</artifactId>
                <extensions>true</extensions>
                <configuration>
                    <instructions>
                        <Bundle-SymbolicName>${project.groupId}.${project.artifactId}
                        </Bundle-SymbolicName>
                        <Bundle-Name>OpenHFT :: ${project.artifactId}</Bundle-Name>
                        <Bundle-Version>${project.version}</Bundle-Version>
                        <Export-Package>
                            net.openhft.chronicle.threads.*;-noimport:=true
                        </Export-Package>
                    </instructions>
                </configuration>
                <executions>
                    <!--
                      This execution makes sure that the manifest is available
                      when the tests are executed
                    -->
                    <execution>
                        <goals>
                            <goal>manifest</goal>
                        </goals>
                    </execution>
                </executions>
            </plugin>

        </plugins>
    </build>

    <profiles>
        <profile>
            <id>sonar</id>
            <build>
                <plugins>
                    <plugin>
                        <groupId>org.sonarsource.scanner.maven</groupId>
                        <artifactId>sonar-maven-plugin</artifactId>
                    </plugin>
                    <plugin>
                        <groupId>org.jacoco</groupId>
                        <artifactId>jacoco-maven-plugin</artifactId>
                        <executions>
                            <execution>
                                <goals>
                                    <goal>prepare-agent</goal>
                                </goals>
                            </execution>
                            <execution>
                                <id>report</id>
                                <phase>prepare-package</phase>
                                <goals>
                                    <goal>report</goal>
                                </goals>
                            </execution>
                        </executions>
                    </plugin>
                </plugins>
            </build>
        </profile>
    </profiles>

    <scm>
        <url>scm:git:git@github.com:OpenHFT/Chronicle-Threads.git</url>
        <connection>scm:git:git@github.com:OpenHFT/Chronicle-Threads.git</connection>
        <developerConnection>scm:git:git@github.com:OpenHFT/Chronicle-Threads.git
        </developerConnection>
        <tag>ea</tag>
    </scm>

</project><|MERGE_RESOLUTION|>--- conflicted
+++ resolved
@@ -27,11 +27,7 @@
     </parent>
 
     <artifactId>chronicle-threads</artifactId>
-<<<<<<< HEAD
-    <version>2.23ea9-SNAPSHOT</version>
-=======
     <version>2.23ea20-SNAPSHOT</version>
->>>>>>> fe1ef0f0
     <name>OpenHFT/Chronicle-Threads</name>
     <description>Chronicle-Threads</description>
     <packaging>bundle</packaging>
